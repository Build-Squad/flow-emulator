--- conflicted
+++ resolved
@@ -107,14 +107,10 @@
 	// LivenessCheckTolerance is the time interval in which the server must respond to liveness probes.
 	LivenessCheckTolerance time.Duration
 	// Whether to deploy some extra Flow contracts when emulator starts
-<<<<<<< HEAD
-	WithContracts             bool
-	SkipTransactionValidation bool
-=======
 	WithContracts bool
 	// Enable simple monotonically increasing address format (e.g. 0x1, 0x2, etc)
-	SimpleAddressesEnabled bool
->>>>>>> d0c66da1
+	SimpleAddressesEnabled    bool
+	SkipTransactionValidation bool
 }
 
 // NewEmulatorServer creates a new instance of a Flow Emulator server.
@@ -263,17 +259,17 @@
 		emulator.WithTransactionFeesEnabled(conf.TransactionFeesEnabled),
 	}
 
-<<<<<<< HEAD
 	if conf.SkipTransactionValidation {
 		options = append(
 			options,
 			emulator.WithTransactionValidationEnabled(false),
-=======
+		)
+	}
+
 	if conf.SimpleAddressesEnabled {
 		options = append(
 			options,
 			emulator.WithSimpleAddresses(),
->>>>>>> d0c66da1
 		)
 	}
 
