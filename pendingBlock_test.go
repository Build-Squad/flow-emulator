package emulator_test

import (
	"testing"

	"github.com/onflow/flow-go-sdk"
	flowgo "github.com/onflow/flow-go/model/flow"
	"github.com/stretchr/testify/assert"
	"github.com/stretchr/testify/require"

	emulator "github.com/onflow/flow-emulator"
)

func setupPendingBlockTests(t *testing.T) (
	*emulator.Blockchain,
	*flow.Transaction,
	*flow.Transaction,
	*flow.Transaction,
) {
	b, err := emulator.NewBlockchain(
		emulator.WithStorageLimitEnabled(false),
	)
	require.NoError(t, err)

	addTwoScript, _ := deployAndGenerateAddTwoScript(t, b)

	tx1 := flow.NewTransaction().
		SetScript([]byte(addTwoScript)).
		SetGasLimit(flowgo.DefaultMaxTransactionGasLimit).
		SetProposalKey(b.ServiceKey().Address, b.ServiceKey().Index, b.ServiceKey().SequenceNumber).
		SetPayer(b.ServiceKey().Address).
		AddAuthorizer(b.ServiceKey().Address)

	signer, err := b.ServiceKey().Signer()
<<<<<<< HEAD
	assert.NoError(t, err)
=======
	require.NoError(t, err)

>>>>>>> 945d217a
	err = tx1.SignEnvelope(b.ServiceKey().Address, b.ServiceKey().Index, signer)
	require.NoError(t, err)

	tx2 := flow.NewTransaction().
		SetScript([]byte(addTwoScript)).
		SetGasLimit(flowgo.DefaultMaxTransactionGasLimit).
		SetProposalKey(b.ServiceKey().Address, b.ServiceKey().Index, b.ServiceKey().SequenceNumber+1).
		SetPayer(b.ServiceKey().Address).
		AddAuthorizer(b.ServiceKey().Address)

<<<<<<< HEAD
	signer, err = b.ServiceKey().Signer()
	assert.NoError(t, err)
=======
>>>>>>> 945d217a
	err = tx2.SignEnvelope(b.ServiceKey().Address, b.ServiceKey().Index, signer)
	require.NoError(t, err)

	invalid := flow.NewTransaction().
		SetScript([]byte(`transaction { execute { panic("revert!") } }`)).
		SetGasLimit(flowgo.DefaultMaxTransactionGasLimit).
		SetProposalKey(b.ServiceKey().Address, b.ServiceKey().Index, b.ServiceKey().SequenceNumber).
		SetPayer(b.ServiceKey().Address).
		AddAuthorizer(b.ServiceKey().Address)

<<<<<<< HEAD
	signer, err = b.ServiceKey().Signer()
	assert.NoError(t, err)
=======
>>>>>>> 945d217a
	err = invalid.SignEnvelope(b.ServiceKey().Address, b.ServiceKey().Index, signer)
	require.NoError(t, err)

	return b, tx1, tx2, invalid
}

func TestPendingBlockBeforeExecution(t *testing.T) {

	t.Parallel()

	t.Run("EmptyPendingBlock", func(t *testing.T) {

		t.Parallel()

		b, _, _, _ := setupPendingBlockTests(t)

		// Execute empty pending block
		_, err := b.ExecuteBlock()
		assert.NoError(t, err)

		// Commit empty pending block
		_, err = b.CommitBlock()
		assert.NoError(t, err)

		err = b.ResetPendingBlock()
		assert.NoError(t, err)
	})

	t.Run("AddDuplicateTransaction", func(t *testing.T) {

		t.Parallel()

		b, tx, _, _ := setupPendingBlockTests(t)

		// Add tx1 to pending block
		err := b.AddTransaction(*tx)
		assert.NoError(t, err)

		// Add tx1 again
		err = b.AddTransaction(*tx)
		assert.IsType(t, &emulator.DuplicateTransactionError{}, err)

		err = b.ResetPendingBlock()
		assert.NoError(t, err)
	})

	t.Run("CommitBeforeExecution", func(t *testing.T) {

		t.Parallel()

		b, tx, _, _ := setupPendingBlockTests(t)

		// Add tx1 to pending block
		err := b.AddTransaction(*tx)
		assert.NoError(t, err)

		// Attempt to commit block before execution begins
		_, err = b.CommitBlock()
		assert.IsType(t, &emulator.PendingBlockCommitBeforeExecutionError{}, err)

		err = b.ResetPendingBlock()
		assert.NoError(t, err)
	})
}

func TestPendingBlockDuringExecution(t *testing.T) {

	t.Parallel()

	t.Run("ExecuteNextTransaction", func(t *testing.T) {

		t.Parallel()

		b, tx1, _, invalid := setupPendingBlockTests(t)

		// Add tx1 to pending block
		err := b.AddTransaction(*tx1)
		require.NoError(t, err)

		// Add invalid script tx to pending block
		err = b.AddTransaction(*invalid)
		require.NoError(t, err)

		// Execute tx1 (succeeds)
		result, err := b.ExecuteNextTransaction()
		assert.NoError(t, err)
		assertTransactionSucceeded(t, result)

		// Execute invalid script tx (reverts)
		result, err = b.ExecuteNextTransaction()
		assert.NoError(t, err)
		assert.True(t, result.Reverted())

		err = b.ResetPendingBlock()
		assert.NoError(t, err)
	})

	t.Run("ExecuteBlock", func(t *testing.T) {

		t.Parallel()

		b, tx1, _, invalid := setupPendingBlockTests(t)

		// Add tx1 to pending block
		err := b.AddTransaction(*tx1)
		require.NoError(t, err)

		// Add invalid script tx to pending block
		err = b.AddTransaction(*invalid)
		require.NoError(t, err)

		// Execute all tx in pending block (tx1, invalid)
		results, err := b.ExecuteBlock()
		assert.NoError(t, err)

		// tx1 result
		assert.True(t, results[0].Succeeded())
		// invalid script tx result
		assert.True(t, results[1].Reverted())

		err = b.ResetPendingBlock()
		assert.NoError(t, err)
	})

	t.Run("ExecuteNextThenBlock", func(t *testing.T) {

		t.Parallel()

		b, tx1, tx2, invalid := setupPendingBlockTests(t)

		// Add tx1 to pending block
		err := b.AddTransaction(*tx1)
		assert.NoError(t, err)

		// Add tx2 to pending block
		err = b.AddTransaction(*tx2)
		assert.NoError(t, err)

		// Add invalid script tx to pending block
		err = b.AddTransaction(*invalid)
		assert.NoError(t, err)

		// Execute tx1 first (succeeds)
		result, err := b.ExecuteNextTransaction()
		assert.NoError(t, err)
		assertTransactionSucceeded(t, result)

		// Execute rest of tx in pending block (tx2, invalid)
		results, err := b.ExecuteBlock()
		assert.NoError(t, err)
		// tx2 result
		assert.True(t, results[0].Succeeded())
		// invalid script tx result
		assert.True(t, results[1].Reverted())

		err = b.ResetPendingBlock()
		assert.NoError(t, err)
	})

	t.Run("AddTransactionMidExecution", func(t *testing.T) {

		t.Parallel()

		b, tx1, tx2, invalid := setupPendingBlockTests(t)

		// Add tx1 to pending block
		err := b.AddTransaction(*tx1)
		assert.NoError(t, err)

		// Add invalid to pending block
		err = b.AddTransaction(*invalid)
		assert.NoError(t, err)

		// Execute tx1 first (succeeds)
		result, err := b.ExecuteNextTransaction()
		assert.NoError(t, err)
		assertTransactionSucceeded(t, result)

		// Attempt to add tx2 to pending block after execution begins
		err = b.AddTransaction(*tx2)
		assert.IsType(t, &emulator.PendingBlockMidExecutionError{}, err)

		err = b.ResetPendingBlock()
		assert.NoError(t, err)
	})

	t.Run("CommitMidExecution", func(t *testing.T) {

		t.Parallel()

		b, tx1, _, invalid := setupPendingBlockTests(t)

		// Add tx1 to pending block
		err := b.AddTransaction(*tx1)
		assert.NoError(t, err)

		// Add invalid to pending block
		err = b.AddTransaction(*invalid)
		assert.NoError(t, err)

		// Execute tx1 first (succeeds)
		result, err := b.ExecuteNextTransaction()
		assert.NoError(t, err)
		assertTransactionSucceeded(t, result)

		// Attempt to commit block before execution finishes
		_, err = b.CommitBlock()
		assert.IsType(t, &emulator.PendingBlockMidExecutionError{}, err)

		err = b.ResetPendingBlock()
		assert.NoError(t, err)
	})

	t.Run("TransactionsExhaustedDuringExecution", func(t *testing.T) {

		t.Parallel()

		b, tx1, _, _ := setupPendingBlockTests(t)

		// Add tx1 to pending block
		err := b.AddTransaction(*tx1)
		assert.NoError(t, err)

		// Execute tx1 (succeeds)
		result, err := b.ExecuteNextTransaction()
		assert.NoError(t, err)
		assertTransactionSucceeded(t, result)

		// Attempt to execute nonexistent next tx (fails)
		_, err = b.ExecuteNextTransaction()
		assert.IsType(t, &emulator.PendingBlockTransactionsExhaustedError{}, err)

		// Attempt to execute rest of block tx (fails)
		_, err = b.ExecuteBlock()
		assert.IsType(t, &emulator.PendingBlockTransactionsExhaustedError{}, err)

		err = b.ResetPendingBlock()
		assert.NoError(t, err)
	})
}

func TestPendingBlockCommit(t *testing.T) {

	t.Parallel()

	b, err := emulator.NewBlockchain(
		emulator.WithStorageLimitEnabled(false),
	)
	require.NoError(t, err)

	addTwoScript, _ := deployAndGenerateAddTwoScript(t, b)

	t.Run("CommitBlock", func(t *testing.T) {
		tx1 := flow.NewTransaction().
			SetScript([]byte(addTwoScript)).
			SetGasLimit(flowgo.DefaultMaxTransactionGasLimit).
			SetProposalKey(b.ServiceKey().Address, b.ServiceKey().Index, b.ServiceKey().SequenceNumber).
			SetPayer(b.ServiceKey().Address).
			AddAuthorizer(b.ServiceKey().Address)

		signer, err := b.ServiceKey().Signer()
<<<<<<< HEAD
		assert.NoError(t, err)
		err = tx1.SignEnvelope(b.ServiceKey().Address, b.ServiceKey().Index, signer)
		assert.NoError(t, err)
=======
		require.NoError(t, err)

		err = tx1.SignEnvelope(b.ServiceKey().Address, b.ServiceKey().Index, signer)
		require.NoError(t, err)
>>>>>>> 945d217a

		// Add tx1 to pending block
		err = b.AddTransaction(*tx1)
		require.NoError(t, err)

		// Enter execution mode (block hash should not change after this point)
		blockID := b.PendingBlockID()

		// Execute tx1 (succeeds)
		result, err := b.ExecuteNextTransaction()
		assert.NoError(t, err)
		assertTransactionSucceeded(t, result)

		// Commit pending block
		block, err := b.CommitBlock()
		assert.NoError(t, err)
		assert.Equal(t, blockID, block.ID())
	})

	t.Run("ExecuteAndCommitBlock", func(t *testing.T) {
		tx1 := flow.NewTransaction().
			SetScript([]byte(addTwoScript)).
			SetGasLimit(flowgo.DefaultMaxTransactionGasLimit).
			SetProposalKey(b.ServiceKey().Address, b.ServiceKey().Index, b.ServiceKey().SequenceNumber).
			SetPayer(b.ServiceKey().Address).
			AddAuthorizer(b.ServiceKey().Address)

		signer, err := b.ServiceKey().Signer()
<<<<<<< HEAD
		assert.NoError(t, err)
		err = tx1.SignEnvelope(b.ServiceKey().Address, b.ServiceKey().Index, signer)
		assert.NoError(t, err)
=======
		require.NoError(t, err)

		err = tx1.SignEnvelope(b.ServiceKey().Address, b.ServiceKey().Index, signer)
		require.NoError(t, err)
>>>>>>> 945d217a

		// Add tx1 to pending block
		err = b.AddTransaction(*tx1)
		assert.NoError(t, err)

		// Enter execution mode (block hash should not change after this point)
		blockID := b.PendingBlockID()

		// Execute and commit pending block
		block, results, err := b.ExecuteAndCommitBlock()
		assert.NoError(t, err)
		assert.Equal(t, blockID, block.ID())
		assert.Len(t, results, 1)
	})
}<|MERGE_RESOLUTION|>--- conflicted
+++ resolved
@@ -32,12 +32,8 @@
 		AddAuthorizer(b.ServiceKey().Address)
 
 	signer, err := b.ServiceKey().Signer()
-<<<<<<< HEAD
-	assert.NoError(t, err)
-=======
-	require.NoError(t, err)
-
->>>>>>> 945d217a
+	require.NoError(t, err)
+
 	err = tx1.SignEnvelope(b.ServiceKey().Address, b.ServiceKey().Index, signer)
 	require.NoError(t, err)
 
@@ -48,11 +44,8 @@
 		SetPayer(b.ServiceKey().Address).
 		AddAuthorizer(b.ServiceKey().Address)
 
-<<<<<<< HEAD
 	signer, err = b.ServiceKey().Signer()
 	assert.NoError(t, err)
-=======
->>>>>>> 945d217a
 	err = tx2.SignEnvelope(b.ServiceKey().Address, b.ServiceKey().Index, signer)
 	require.NoError(t, err)
 
@@ -63,11 +56,8 @@
 		SetPayer(b.ServiceKey().Address).
 		AddAuthorizer(b.ServiceKey().Address)
 
-<<<<<<< HEAD
 	signer, err = b.ServiceKey().Signer()
 	assert.NoError(t, err)
-=======
->>>>>>> 945d217a
 	err = invalid.SignEnvelope(b.ServiceKey().Address, b.ServiceKey().Index, signer)
 	require.NoError(t, err)
 
@@ -329,16 +319,10 @@
 			AddAuthorizer(b.ServiceKey().Address)
 
 		signer, err := b.ServiceKey().Signer()
-<<<<<<< HEAD
-		assert.NoError(t, err)
+		require.NoError(t, err)
+
 		err = tx1.SignEnvelope(b.ServiceKey().Address, b.ServiceKey().Index, signer)
-		assert.NoError(t, err)
-=======
-		require.NoError(t, err)
-
-		err = tx1.SignEnvelope(b.ServiceKey().Address, b.ServiceKey().Index, signer)
-		require.NoError(t, err)
->>>>>>> 945d217a
+		require.NoError(t, err)
 
 		// Add tx1 to pending block
 		err = b.AddTransaction(*tx1)
@@ -367,16 +351,10 @@
 			AddAuthorizer(b.ServiceKey().Address)
 
 		signer, err := b.ServiceKey().Signer()
-<<<<<<< HEAD
-		assert.NoError(t, err)
+		require.NoError(t, err)
+
 		err = tx1.SignEnvelope(b.ServiceKey().Address, b.ServiceKey().Index, signer)
-		assert.NoError(t, err)
-=======
-		require.NoError(t, err)
-
-		err = tx1.SignEnvelope(b.ServiceKey().Address, b.ServiceKey().Index, signer)
-		require.NoError(t, err)
->>>>>>> 945d217a
+		require.NoError(t, err)
 
 		// Add tx1 to pending block
 		err = b.AddTransaction(*tx1)
